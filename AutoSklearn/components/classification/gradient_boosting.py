import numpy as np
import sklearn.ensemble

from HPOlibConfigSpace.conditions import EqualsCondition

from HPOlibConfigSpace.configuration_space import ConfigurationSpace
from HPOlibConfigSpace.hyperparameters import UniformFloatHyperparameter, \
    UniformIntegerHyperparameter, CategoricalHyperparameter, \
    UnParametrizedHyperparameter

from ..classification_base import AutoSklearnClassificationAlgorithm


class GradientBoostingClassifier(AutoSklearnClassificationAlgorithm):

    def __init__(self, learning_rate, n_estimators, subsample,
                 min_samples_split, min_samples_leaf, max_features, max_depth,
                 max_leaf_nodes_or_max_depth="max_depth",
                 max_leaf_nodes=None, loss='deviance',
                 warm_start=False, init=None, random_state=None, verbose=0):

        self.max_leaf_nodes_or_max_depth = str(max_leaf_nodes_or_max_depth)

        if self.max_leaf_nodes_or_max_depth == "max_depth":
            if max_depth == 'None':
                self.max_depth = None
            else:
                self.max_depth = int(max_depth)
            self.max_leaf_nodes = None
        elif self.max_leaf_nodes_or_max_depth == "max_leaf_nodes":
            self.max_depth = None
            if max_leaf_nodes == 'None':
                self.max_leaf_nodes = None
            else:
                self.max_leaf_nodes = int(max_leaf_nodes)
        else:
            raise ValueError("max_leaf_nodes_or_max_depth sould be in "
                             "('max_leaf_nodes', 'max_depth'): %s" %
                             self.max_leaf_nodes_or_max_depth)

        self.learning_rate = float(learning_rate)
        self.n_estimators = int(n_estimators)
        self.subsample = float(subsample)
        self.min_samples_split = int(min_samples_split)
        self.min_samples_leaf = int(min_samples_leaf)
        if max_features in ("sqrt", "log2", "auto"):
            raise ValueError("'max_features' should be a float: %s" %
                             max_features)
        self.max_features = float(max_features)
        if self.max_features > 1:
            raise ValueError("'max features' in should be < 1: %f" %
                             self.max_features)
        self.loss = loss
        self.warm_start = warm_start
        self.init = init
        self.random_state = random_state
        self.verbose = int(verbose)

    def fit(self, X, Y):
        self.estimator = sklearn.ensemble.GradientBoostingClassifier(
            learning_rate=self.learning_rate,
            n_estimators=self.n_estimators,
            subsample=self.subsample,
            min_samples_split=self.min_samples_split,
            min_samples_leaf=self.min_samples_leaf,
            max_features=self.max_features,
            max_leaf_nodes=self.max_leaf_nodes,
            loss=self.loss,
            max_depth=self.max_depth,
            warm_start=self.warm_start,
            init=self.init,
            random_state=self.random_state,
            verbose=self.verbose
        )
        return self.estimator.fit(X, Y)

    def predict(self, X):
        if self.estimator is None:
            raise NotImplementedError
        return self.estimator.predict(X)

    def predict_proba(self, X):
        if self.estimator is None:
            raise NotImplementedError()
        return self.estimator.predict_proba(X)

    @staticmethod
    def get_properties():
        return {'shortname': 'GB',
                'name': 'Gradient Boosting Classifier',
                'handles_missing_values': False,
                'handles_nominal_values': False,
                'handles_numerical_features': True,
                'prefers_data_scaled': False,
                # TODO find out if this is good because of sparcity...
                'prefers_data_normalized': False,
                'handles_multiclass': True,
                'handles_multilabel': False,
                'is_deterministic': True,
                'handles_sparse': False,
                # TODO find out what is best used here!
                # But rather fortran or C-contiguous?
                'preferred_dtype': np.float32}

    @staticmethod
    def get_hyperparameter_search_space():
        learning_rate = UniformFloatHyperparameter(
            name="learning_rate", lower=0.0001, upper=1, default=0.1, log=True)
        subsample = UniformFloatHyperparameter(
            name="subsample", lower=0.01, upper=1.0, default=1.0, log=False)

        # Unparametrized
        #max_leaf_nodes_or_max_depth = UnParametrizedHyperparameter(
        #    name="max_leaf_nodes_or_max_depth", value="max_depth")
            # CategoricalHyperparameter("max_leaf_nodes_or_max_depth",
            # choices=["max_leaf_nodes", "max_depth"], default="max_depth")
<<<<<<< HEAD
        #max_leaf_nodes = UnParametrizedHyperparameter(name="max_leaf_nodes",
        #                                              value="None")
            # UniformIntegerHyperparameter(
            # name="max_leaf_nodes", lower=10, upper=1000, default=)
=======
        max_leaf_nodes = UnParametrizedHyperparameter(name="max_leaf_nodes",
                                                      value="None")
>>>>>>> f9477c1f

        # Copied from random_forest.py
        n_estimators = UniformIntegerHyperparameter(
            name="n_estimators", lower=10, upper=500, default=10, log=False)
        max_features = UniformFloatHyperparameter(
            name="max_features", lower=0.01, upper=0.5, default=1.0)
        max_depth = UniformIntegerHyperparameter(
            name = "max_depth", lower=1, upper=10, default=3)
        min_samples_split = UniformIntegerHyperparameter(
            name="min_samples_split", lower=2, upper=20, default=2, log=False)
        min_samples_leaf = UniformIntegerHyperparameter(
            name="min_samples_leaf", lower=1, upper=20, default=1, log=False)

        cs = ConfigurationSpace()
        cs.add_hyperparameter(n_estimators)
        cs.add_hyperparameter(learning_rate)
        cs.add_hyperparameter(max_features)
        #cs.add_hyperparameter(max_leaf_nodes_or_max_depth)
        #cs.add_hyperparameter(max_leaf_nodes)
        cs.add_hyperparameter(max_depth)
        cs.add_hyperparameter(min_samples_split)
        cs.add_hyperparameter(min_samples_leaf)
        cs.add_hyperparameter(subsample)

        # Conditions
        #cond_max_leaf_nodes_or_max_depth = \
        #    EqualsCondition(child=max_leaf_nodes,
        #                    parent=max_leaf_nodes_or_max_depth,
        #                    value="max_leaf_nodes")

        #cond2_max_leaf_nodes_or_max_depth = \
        #    EqualsCondition(child=max_depth,
        #                    parent=max_leaf_nodes_or_max_depth,
        #                    value="max_depth")

        #cs.add_condition(cond_max_leaf_nodes_or_max_depth)
        #cs.add_condition(cond2_max_leaf_nodes_or_max_depth)
        return cs
<|MERGE_RESOLUTION|>--- conflicted
+++ resolved
@@ -114,15 +114,10 @@
         #    name="max_leaf_nodes_or_max_depth", value="max_depth")
             # CategoricalHyperparameter("max_leaf_nodes_or_max_depth",
             # choices=["max_leaf_nodes", "max_depth"], default="max_depth")
-<<<<<<< HEAD
-        #max_leaf_nodes = UnParametrizedHyperparameter(name="max_leaf_nodes",
-        #                                              value="None")
-            # UniformIntegerHyperparameter(
-            # name="max_leaf_nodes", lower=10, upper=1000, default=)
-=======
+
         max_leaf_nodes = UnParametrizedHyperparameter(name="max_leaf_nodes",
                                                       value="None")
->>>>>>> f9477c1f
+
 
         # Copied from random_forest.py
         n_estimators = UniformIntegerHyperparameter(
