import numpy as np
import sklearn.ensemble

from HPOlibConfigSpace.conditions import EqualsCondition

from HPOlibConfigSpace.configuration_space import ConfigurationSpace
from HPOlibConfigSpace.hyperparameters import UniformFloatHyperparameter, \
    UniformIntegerHyperparameter, CategoricalHyperparameter, \
    UnParametrizedHyperparameter

from ..classification_base import AutoSklearnClassificationAlgorithm


class GradientBoostingClassifier(AutoSklearnClassificationAlgorithm):

    def __init__(self, learning_rate, n_estimators, subsample,
                 min_samples_split, min_samples_leaf, max_features, max_depth,
                 max_leaf_nodes_or_max_depth="max_depth",
                 max_leaf_nodes=None, loss='deviance',
                 warm_start=False, init=None, random_state=None, verbose=0):

        self.max_leaf_nodes_or_max_depth = str(max_leaf_nodes_or_max_depth)

        if self.max_leaf_nodes_or_max_depth == "max_depth":
            if max_depth == 'None':
                self.max_depth = None
            else:
                self.max_depth = int(max_depth)
            self.max_leaf_nodes = None
        elif self.max_leaf_nodes_or_max_depth == "max_leaf_nodes":
            self.max_depth = None
            if max_leaf_nodes == 'None':
                self.max_leaf_nodes = None
            else:
                self.max_leaf_nodes = int(max_leaf_nodes)
        else:
            raise ValueError("max_leaf_nodes_or_max_depth sould be in "
                             "('max_leaf_nodes', 'max_depth'): %s" %
                             self.max_leaf_nodes_or_max_depth)

        self.learning_rate = float(learning_rate)
        self.n_estimators = int(n_estimators)
        self.subsample = float(subsample)
        self.min_samples_split = int(min_samples_split)
        self.min_samples_leaf = int(min_samples_leaf)
        if max_features in ("sqrt", "log2", "auto"):
            raise ValueError("'max_features' should be a float: %s" %
                             max_features)
        self.max_features = float(max_features)
        if self.max_features > 1:
            raise ValueError("'max features' in should be < 1: %f" %
                             self.max_features)
        self.loss = loss
        self.warm_start = warm_start
        self.init = init
        self.random_state = random_state
        self.verbose = int(verbose)

    def fit(self, X, Y):
        self.estimator = sklearn.ensemble.GradientBoostingClassifier(
            learning_rate=self.learning_rate,
            n_estimators=self.n_estimators,
            subsample=self.subsample,
            min_samples_split=self.min_samples_split,
            min_samples_leaf=self.min_samples_leaf,
            max_features=self.max_features,
            max_leaf_nodes=self.max_leaf_nodes,
            loss=self.loss,
            max_depth=self.max_depth,
            warm_start=self.warm_start,
            init=self.init,
            random_state=self.random_state,
            verbose=self.verbose
        )
        return self.estimator.fit(X, Y)

    def predict(self, X):
        if self.estimator is None:
            raise NotImplementedError
        return self.estimator.predict(X)

    def predict_proba(self, X):
        if self.estimator is None:
            raise NotImplementedError()
        return self.estimator.predict_proba(X)

    @staticmethod
    def get_properties():
        return {'shortname': 'GB',
                'name': 'Gradient Boosting Classifier',
                'handles_missing_values': False,
                'handles_nominal_values': False,
                'handles_numerical_features': True,
                'prefers_data_scaled': False,
                # TODO find out if this is good because of sparcity...
                'prefers_data_normalized': False,
                'handles_multiclass': True,
                'handles_multilabel': False,
                'is_deterministic': True,
                'handles_sparse': False,
                # TODO find out what is best used here!
                # But rather fortran or C-contiguous?
                'preferred_dtype': np.float32}

    @staticmethod
    def get_hyperparameter_search_space():
        learning_rate = UniformFloatHyperparameter(
            name="learning_rate", lower=0.0001, upper=1, default=0.1, log=True)
        subsample = UniformFloatHyperparameter(
            name="subsample", lower=0.01, upper=1.0, default=1.0, log=False)

        # Unparametrized
        #max_leaf_nodes_or_max_depth = UnParametrizedHyperparameter(
        #    name="max_leaf_nodes_or_max_depth", value="max_depth")
            # CategoricalHyperparameter("max_leaf_nodes_or_max_depth",
            # choices=["max_leaf_nodes", "max_depth"], default="max_depth")

        max_leaf_nodes = UnParametrizedHyperparameter(name="max_leaf_nodes",
                                                      value="None")


        # Copied from random_forest.py
        n_estimators = UniformIntegerHyperparameter(
            name="n_estimators", lower=10, upper=500, default=10, log=False)
        max_features = UniformFloatHyperparameter(
<<<<<<< HEAD
            name="max_features", lower=0.01, upper=0.5, default=0.2)
=======
            name="max_features", lower=0.01, upper=0.5, default=0.1)
>>>>>>> f78a2a0d
        max_depth = UniformIntegerHyperparameter(
            name = "max_depth", lower=1, upper=10, default=3)
        min_samples_split = UniformIntegerHyperparameter(
            name="min_samples_split", lower=2, upper=20, default=2, log=False)
        min_samples_leaf = UniformIntegerHyperparameter(
            name="min_samples_leaf", lower=1, upper=20, default=1, log=False)

        cs = ConfigurationSpace()
        cs.add_hyperparameter(n_estimators)
        cs.add_hyperparameter(learning_rate)
        cs.add_hyperparameter(max_features)
        #cs.add_hyperparameter(max_leaf_nodes_or_max_depth)
        #cs.add_hyperparameter(max_leaf_nodes)
        cs.add_hyperparameter(max_depth)
        cs.add_hyperparameter(min_samples_split)
        cs.add_hyperparameter(min_samples_leaf)
        cs.add_hyperparameter(subsample)

        # Conditions
        #cond_max_leaf_nodes_or_max_depth = \
        #    EqualsCondition(child=max_leaf_nodes,
        #                    parent=max_leaf_nodes_or_max_depth,
        #                    value="max_leaf_nodes")

        #cond2_max_leaf_nodes_or_max_depth = \
        #    EqualsCondition(child=max_depth,
        #                    parent=max_leaf_nodes_or_max_depth,
        #                    value="max_depth")

        #cs.add_condition(cond_max_leaf_nodes_or_max_depth)
        #cs.add_condition(cond2_max_leaf_nodes_or_max_depth)
        return cs
<|MERGE_RESOLUTION|>--- conflicted
+++ resolved
@@ -123,13 +123,9 @@
         n_estimators = UniformIntegerHyperparameter(
             name="n_estimators", lower=10, upper=500, default=10, log=False)
         max_features = UniformFloatHyperparameter(
-<<<<<<< HEAD
-            name="max_features", lower=0.01, upper=0.5, default=0.2)
-=======
             name="max_features", lower=0.01, upper=0.5, default=0.1)
->>>>>>> f78a2a0d
         max_depth = UniformIntegerHyperparameter(
-            name = "max_depth", lower=1, upper=10, default=3)
+            name="max_depth", lower=1, upper=10, default=3)
         min_samples_split = UniformIntegerHyperparameter(
             name="min_samples_split", lower=2, upper=20, default=2, log=False)
         min_samples_leaf = UniformIntegerHyperparameter(
